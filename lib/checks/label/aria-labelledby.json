--- conflicted
+++ resolved
@@ -1,8 +1,4 @@
 {
 	"id": "aria-labelledby",
-<<<<<<< HEAD
-	"execute": "aria-labelledby.js"
-=======
-	"evaluate": "aria-label.js"
->>>>>>> 298ccaaa
+	"evaluate": "aria-labelledby.js"
 }